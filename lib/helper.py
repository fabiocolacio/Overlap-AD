from lib.dir_manager import *
from lib.scaler import *
import lib.morisita_index as mi
import lib.grapher
import csv
import datetime
import time
import json
from datetime import timezone
import numpy as np
from sklearn.decomposition import PCA
import math
import os


def compute_LCE_index_val(LCE):
	LCE_benchmark = 0
	for i in range(0, len(LCE[0])):
		if(LCE[0][i] > 0):
			LCE_benchmark = i
			LCE_val = LCE[0][i]
	return LCE_benchmark, LCE_val

def get_LCE_index(LCE):
	LCE_benchmark = 0
	for i in range(0, len(LCE[0])):
		if(LCE[0][i] > 0):
			LCE_benchmark = i
	return LCE_benchmark
<<<<<<< HEAD
=======

def get_LCE_val(LCE, LCE_benchmark):
	return LCE[0][LCE_benchmark]

>>>>>>> 671e4ecd

def get_LCE_val(LCE, LCE_benchmark):
	return LCE[0][LCE_benchmark]

def deque_list(data, num_data):
	ret_pop_data = list(data[:num_data])
	ret_origin_data = list(data[num_data:])
	return ret_pop_data, ret_origin_data

def output(str):
	print(str)
	return str+'\n'

<<<<<<< HEAD
=======


>>>>>>> 671e4ecd
def write_transcript(f, text):
	f.write(output(text))


def write_labeled_json(f, file_path, dataset_path):
	ret_arr_timestamp = []
	with open(file_path) as json_file:
		data = json.load(json_file)
		for windows in data[dataset_path]:
			f.write(output(str(windows)))
			ret_arr_timestamp.append(windows)
	return ret_arr_timestamp<|MERGE_RESOLUTION|>--- conflicted
+++ resolved
@@ -27,13 +27,7 @@
 		if(LCE[0][i] > 0):
 			LCE_benchmark = i
 	return LCE_benchmark
-<<<<<<< HEAD
-=======
 
-def get_LCE_val(LCE, LCE_benchmark):
-	return LCE[0][LCE_benchmark]
-
->>>>>>> 671e4ecd
 
 def get_LCE_val(LCE, LCE_benchmark):
 	return LCE[0][LCE_benchmark]
@@ -47,11 +41,6 @@
 	print(str)
 	return str+'\n'
 
-<<<<<<< HEAD
-=======
-
-
->>>>>>> 671e4ecd
 def write_transcript(f, text):
 	f.write(output(text))
 
